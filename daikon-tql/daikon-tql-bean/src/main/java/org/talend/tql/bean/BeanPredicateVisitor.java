// ============================================================================
// Copyright (C) 2006-2016 Talend Inc. - www.talend.com
//
// This source code is available under agreement available at
// https://github.com/Talend/data-prep/blob/master/LICENSE
//
// You should have received a copy of the agreement
// along with this program; if not, write to Talend SA
// 9 rue Pages 92150 Suresnes, France
//
// ============================================================================

package org.talend.tql.bean;

import com.fasterxml.jackson.annotation.JsonProperty;
import org.apache.commons.lang.ObjectUtils;
import org.apache.commons.lang.StringUtils;
import org.apache.commons.lang.WordUtils;
import org.slf4j.Logger;
import org.slf4j.LoggerFactory;
import org.talend.tql.model.AllFields;
import org.talend.tql.model.AndExpression;
import org.talend.tql.model.ComparisonExpression;
import org.talend.tql.model.ComparisonOperator;
import org.talend.tql.model.Expression;
import org.talend.tql.model.FieldBetweenExpression;
import org.talend.tql.model.FieldCompliesPattern;
import org.talend.tql.model.FieldContainsExpression;
import org.talend.tql.model.FieldInExpression;
import org.talend.tql.model.FieldIsEmptyExpression;
import org.talend.tql.model.FieldIsInvalidExpression;
import org.talend.tql.model.FieldIsValidExpression;
import org.talend.tql.model.FieldMatchesRegex;
import org.talend.tql.model.FieldReference;
import org.talend.tql.model.LiteralValue;
import org.talend.tql.model.NotExpression;
import org.talend.tql.model.OrExpression;
import org.talend.tql.model.TqlElement;
import org.talend.tql.visitor.IASTVisitor;

import java.lang.reflect.Method;
import java.text.ParseException;
import java.time.format.DateTimeFormatter;
import java.util.ArrayDeque;
import java.util.ArrayList;
import java.util.Arrays;
<<<<<<< HEAD
import java.util.Collections;
=======
>>>>>>> ea1e1460
import java.util.Deque;
import java.util.HashSet;
import java.util.LinkedList;
import java.util.List;
import java.util.Set;
import java.util.StringTokenizer;
import java.util.function.Predicate;
import java.util.regex.Pattern;
import java.util.stream.Stream;

<<<<<<< HEAD
import static java.lang.Double.parseDouble;
import static java.lang.String.valueOf;
import static java.util.Collections.singleton;
import static java.util.Optional.of;
import static java.util.stream.Stream.concat;
import static org.apache.commons.lang.StringUtils.equalsIgnoreCase;
import static org.talend.tql.bean.MethodAccessorFactory.build;
=======
import org.apache.commons.lang.ObjectUtils;
import org.apache.commons.lang.StringUtils;
import org.apache.commons.lang.WordUtils;
import org.slf4j.Logger;
import org.slf4j.LoggerFactory;
import org.talend.daikon.pattern.character.CharPatternToRegex;
import org.talend.daikon.pattern.word.WordPatternToRegex;
import org.talend.tql.model.*;
import org.talend.tql.visitor.IASTVisitor;
>>>>>>> ea1e1460

/**
 * A {@link IASTVisitor} implementation that generates a {@link Predicate predicate} that allows matching on a
 * <code>T</code> instance.
 *
 * @param <T> The bean class.
 */
public class BeanPredicateVisitor<T> implements IASTVisitor<Predicate<T>> {

    private static final Logger LOGGER = LoggerFactory.getLogger(BeanPredicateVisitor.class);

    private final Class<T> targetClass;

    private final Deque<String> literals = new ArrayDeque<>();

    private final Deque<MethodAccessor[]> currentMethods = new ArrayDeque<>();

    public BeanPredicateVisitor(Class<T> targetClass) {
        this.targetClass = targetClass;
    }

    private static Stream<Object> invoke(Object o, MethodAccessor[] methods) {
        try {
            Set<Object> currentObject = Collections.singleton(o);
            for (MethodAccessor method : methods) {
                currentObject = method.getValues(currentObject);
            }
            return currentObject.stream();
        } catch (Exception e) {
            throw new IllegalArgumentException("Unable to invoke methods on '" + o + "'.", e);
        }
    }

    /**
     * Test a string value against a pattern returned during value analysis.
     *
     * @param value   A string value. May be null.
     * @param pattern A pattern as returned in value analysis.
     * @return <code>true</code> if value complies, <code>false</code> otherwise.
     */
    private static boolean complies(String value, String pattern) {
        return value != null && pattern != null && value.matches(CharPatternToRegex.toRegex(pattern));
    }

    private static boolean wordComplies(String value, String pattern) {
        return value != null && pattern != null && value.matches(WordPatternToRegex.toRegex(pattern, true));
    }

    private static <T> Predicate<T> unchecked(Predicate<T> predicate) {
        return of(predicate).map(Unchecked::new).orElseGet(() -> new Unchecked<>(o -> false));
    }

    private static <T> Predicate<T> anyMatch(MethodAccessor[] getters, Predicate<T> predicate) {
        return root -> invoke(root, getters).map(o -> (T) o).anyMatch(unchecked(predicate));
    }

    @Override
    public Predicate<T> visit(TqlElement tqlElement) {
        throw new UnsupportedOperationException();
    }

    @Override
    public Predicate<T> visit(ComparisonOperator comparisonOperator) {
        // No need to implement this (handled in ComparisonExpression).
        throw new UnsupportedOperationException();
    }

    @Override
    public Predicate<T> visit(LiteralValue literalValue) {
        literals.push(literalValue.getValue());
        return null;
    }

    @Override
    public Predicate<T> visit(FieldReference fieldReference) {
        currentMethods.push(getMethods(fieldReference));
        return null;
    }

    private MethodAccessor[] getMethods(FieldReference fieldReference) {
        return getMethods(fieldReference.getPath());
    }

    private MethodAccessor[] getMethods(String field) {
        StringTokenizer tokenizer = new StringTokenizer(field, ".");
        List<String> methodNames = new ArrayList<>();
        while (tokenizer.hasMoreTokens()) {
            methodNames.add(tokenizer.nextToken());
        }

        Class currentClass = targetClass;
        LinkedList<MethodAccessor> methods = new LinkedList<>();
        for (String methodName : methodNames) {
            if ("_class".equals(methodName)) {
                try {
                    methods.add(build(Class.class.getMethod("getClass")));
                    methods.add(build(Class.class.getMethod("getName")));
                } catch (NoSuchMethodException e) {
                    throw new IllegalArgumentException("Unable to get methods for class' name.", e);
                }
            } else {
                String[] getterCandidates = new String[] { "get" + WordUtils.capitalize(methodName), //
                        methodName, //
                        "is" + WordUtils.capitalize(methodName) };

                final int beforeFind = methods.size();
                for (String getterCandidate : getterCandidates) {
                    try {
                        methods.add(build(currentClass.getMethod(getterCandidate)));
                        break;
                    } catch (Exception e) {
                        LOGGER.debug("Can't find getter '{}'.", field, e);
                    }
                }

                // No method found, try using @JsonProperty
                if (beforeFind == methods.size()) {
                    LOGGER.debug("Unable to find method, try using @JsonProperty for '{}'.", methodName);
                    final Method[] currentClassMethods = currentClass.getMethods();
                    for (Method currentClassMethod : currentClassMethods) {
                        final JsonProperty jsonProperty = currentClassMethod.getAnnotation(JsonProperty.class);
                        if (jsonProperty != null && methodName.equals(jsonProperty.value())
                                && !void.class.equals(currentClassMethod.getReturnType())) {
                            LOGGER.debug("Found method '{}' using @JsonProperty.", currentClassMethod);
                            methods.add(build(currentClassMethod));
                        }
                    }
                }

                // Check before continue
                if (beforeFind == methods.size()) {
                    throw new UnsupportedOperationException("Can't find getter '" + field + "'.");
                } else {
                    currentClass = methods.getLast().getReturnType();
                }
            }
        }
        return methods.toArray(new MethodAccessor[0]);
    }

    @Override
    public Predicate<T> visit(Expression expression) {
        // Very generic method: prefer an unsupported exception iso. erratic behavior.
        throw new UnsupportedOperationException();
    }

    @Override
    public Predicate<T> visit(AndExpression andExpression) {
        final Expression[] expressions = andExpression.getExpressions();
        if (expressions.length > 0) {
            Predicate<T> predicate = expressions[0].accept(this);
            for (int i = 1; i < expressions.length; i++) {
                predicate = predicate.and(expressions[i].accept(this));
            }
            return predicate;
        } else {
            return m -> true;
        }
    }

    @Override
    public Predicate<T> visit(OrExpression orExpression) {
        final Expression[] expressions = orExpression.getExpressions();
        if (expressions.length > 0) {
            Predicate<T> predicate = expressions[0].accept(this);
            for (int i = 1; i < expressions.length; i++) {
                predicate = predicate.or(expressions[i].accept(this));
            }
            return predicate;
        } else {
            return m -> true;
        }
    }

    @Override
    public Predicate<T> visit(ComparisonExpression comparisonExpression) {
        comparisonExpression.getValueOrField().accept(this);
        final Object value = literals.pop();

        comparisonExpression.getField().accept(this);
        if (!currentMethods.isEmpty()) {
            Predicate<T> predicate = getComparisonPredicate(currentMethods.pop(), comparisonExpression, value);
            while (!currentMethods.isEmpty()) {
                predicate = predicate.or(getComparisonPredicate(currentMethods.pop(), comparisonExpression, value));
            }
            return predicate;
        } else {
            return o -> true;
        }
    }

    private Predicate<T> getComparisonPredicate(MethodAccessor[] getters, ComparisonExpression comparisonExpression,
            Object value) {
        // Standard methods
        final ComparisonOperator operator = comparisonExpression.getOperator();
        switch (operator.getOperator()) {
        case EQ:
            return eq(value, getters);
        case LT:
            return lt(value, getters);
        case GT:
            return gt(value, getters);
        case NEQ:
            return neq(value, getters);
        case LET:
            return lte(value, getters);
        case GET:
            return gte(value, getters);
        default:
            throw new UnsupportedOperationException();
        }
    }

    private Predicate<T> neq(Object value, MethodAccessor[] accessors) {
        return anyMatch(accessors, o -> !ObjectUtils.equals(o, value));
    }

    private Predicate<T> gt(Object value, MethodAccessor[] accessors) {
        return anyMatch(accessors, o -> parseDouble(valueOf(o)) > parseDouble(valueOf(value)));
    }

    private Predicate<T> gte(Object value, MethodAccessor[] accessors) {
        return anyMatch(accessors, o -> parseDouble(valueOf(o)) >= parseDouble(valueOf(value)));
    }

    private Predicate<T> lt(Object value, MethodAccessor[] accessors) {
        return anyMatch(accessors, o -> parseDouble(valueOf(o)) < parseDouble(valueOf(value)));
    }

    private Predicate<T> lte(Object value, MethodAccessor[] accessors) {
        return anyMatch(accessors, o -> parseDouble(valueOf(o)) <= parseDouble(valueOf(value)));
    }

    private Predicate<T> eq(Object value, MethodAccessor[] accessors) {
        return anyMatch(accessors, o -> equalsIgnoreCase(valueOf(o), valueOf(value)));
    }

    @Override
    public Predicate<T> visit(FieldInExpression fieldInExpression) {
        fieldInExpression.getField().accept(this);
        final MethodAccessor[] methods = currentMethods.pop();

        final LiteralValue[] values = fieldInExpression.getValues();
        if (values.length > 0) {
            Predicate<T> predicate = eq(values[0].accept(this), methods);
            for (LiteralValue value : values) {
                value.accept(this);
                predicate = predicate.or(eq(literals.pop(), methods));
            }
            return predicate;
        } else {
            return m -> true;
        }
    }

    @Override
    public Predicate<T> visit(FieldIsEmptyExpression fieldIsEmptyExpression) {
        fieldIsEmptyExpression.getField().accept(this);
        final MethodAccessor[] methods = currentMethods.pop();
        return unchecked(o -> StringUtils.isEmpty(valueOf(invoke(o, methods))));
    }

    @Override
    public Predicate<T> visit(FieldIsValidExpression fieldIsValidExpression) {
        throw new UnsupportedOperationException();
    }

    @Override
    public Predicate<T> visit(FieldIsInvalidExpression fieldIsInvalidExpression) {
        throw new UnsupportedOperationException();
    }

    @Override
    public Predicate<T> visit(FieldMatchesRegex fieldMatchesRegex) {
        fieldMatchesRegex.getField().accept(this);
        final MethodAccessor[] methods = currentMethods.pop();

        final Pattern pattern = Pattern.compile(fieldMatchesRegex.getRegex());
        return anyMatch(methods, o -> pattern.matcher(valueOf(o)).matches());
    }

    @Override
    public Predicate<T> visit(FieldCompliesPattern fieldCompliesPattern) {
        fieldCompliesPattern.getField().accept(this);
        final MethodAccessor[] methods = currentMethods.pop();

        final String pattern = fieldCompliesPattern.getPattern();
        return anyMatch(methods, o -> complies(valueOf(o), pattern));
    }

    @Override
    public Predicate<T> visit(FieldWordCompliesPattern fieldWordCompliesPattern) {
        fieldWordCompliesPattern.getField().accept(this);
        final Method[] methods = currentMethods.pop();

        final String pattern = fieldWordCompliesPattern.getPattern();
        return unchecked(o -> wordComplies(valueOf(invoke(o, methods)), pattern));
    }

    @Override
    public Predicate<T> visit(FieldBetweenExpression fieldBetweenExpression) {
        fieldBetweenExpression.getField().accept(this);
        final MethodAccessor[] methods = currentMethods.pop();

        fieldBetweenExpression.getLeft().accept(this);
        fieldBetweenExpression.getRight().accept(this);
        final String right = literals.pop();
        final String left = literals.pop();

        Predicate<T> predicate;
        if (fieldBetweenExpression.isLowerOpen()) {
            predicate = gt(left, methods);
        } else {
            predicate = gte(left, methods);
        }
        if (fieldBetweenExpression.isUpperOpen()) {
            predicate = predicate.and(lt(right, methods));
        } else {
            predicate = predicate.and(lte(right, methods));
        }
        return predicate;
    }

    @Override
    public Predicate<T> visit(NotExpression notExpression) {
        final Predicate<T> accept = notExpression.getExpression().accept(this);
        return accept.negate();
    }

    @Override
    public Predicate<T> visit(FieldContainsExpression fieldContainsExpression) {
        fieldContainsExpression.getField().accept(this);
        final MethodAccessor[] methods = currentMethods.pop();

<<<<<<< HEAD
        return anyMatch(methods, o -> StringUtils.containsIgnoreCase(valueOf(o), fieldContainsExpression.getValue()));
=======
        return unchecked(o -> {
            String invokeResultString = valueOf(invoke(o, methods));
            String expressionValue = fieldContainsExpression.getValue();
            return fieldContainsExpression.isCaseSensitive() ? StringUtils.contains(invokeResultString, expressionValue)
                    : StringUtils.containsIgnoreCase(invokeResultString, expressionValue);
        });
>>>>>>> ea1e1460
    }

    @Override
    public Predicate<T> visit(AllFields allFields) {
        final Set<Class> initialClasses = new HashSet<>(singleton(targetClass));
        visitClassMethods(targetClass, initialClasses);

        return null;
    }

    private void visitClassMethods(Class targetClass, Set<Class> visitedClasses, MethodAccessor... previous) {
        List<MethodAccessor> previousMethods = Arrays.asList(previous);
        for (Method method : targetClass.getMethods()) {
            if (method.getName().startsWith("get") || method.getName().startsWith("is")) {
                final MethodAccessor methodAccessor = build(method);
                final MethodAccessor[] path = concat(previousMethods.stream(), Stream.of(methodAccessor))
                        .toArray(MethodAccessor[]::new);
                currentMethods.push(path);

                // Recursively get methods to nested classes (and prevent infinite recursions).
                final Class<?> returnType = methodAccessor.getReturnType();
                if (!returnType.isPrimitive() && visitedClasses.add(returnType)) {
                    visitClassMethods(returnType, visitedClasses, path);
                }
            }
        }
    }

    private static class Unchecked<T> implements Predicate<T> {

        private Predicate<T> delegate;

        private Unchecked(Predicate<T> delegate) {
            this.delegate = delegate;
        }

        @Override
        public boolean test(T t) {
            try {
                return delegate.test(t);
            } catch (Exception e) {
                LOGGER.error("Unable to evaluate.", e);
                return false;
            }
        }

        @Override
        public Predicate<T> and(Predicate<? super T> other) {
            return new Unchecked<>(delegate.and(other));
        }

        @Override
        public Predicate<T> negate() {
            return new Unchecked<>(delegate.negate());
        }

        @Override
        public Predicate<T> or(Predicate<? super T> other) {
            return new Unchecked<>(delegate.or(other));
        }
    }
}<|MERGE_RESOLUTION|>--- conflicted
+++ resolved
@@ -12,31 +12,12 @@
 
 package org.talend.tql.bean;
 
-import com.fasterxml.jackson.annotation.JsonProperty;
-import org.apache.commons.lang.ObjectUtils;
-import org.apache.commons.lang.StringUtils;
-import org.apache.commons.lang.WordUtils;
-import org.slf4j.Logger;
-import org.slf4j.LoggerFactory;
-import org.talend.tql.model.AllFields;
-import org.talend.tql.model.AndExpression;
-import org.talend.tql.model.ComparisonExpression;
-import org.talend.tql.model.ComparisonOperator;
-import org.talend.tql.model.Expression;
-import org.talend.tql.model.FieldBetweenExpression;
-import org.talend.tql.model.FieldCompliesPattern;
-import org.talend.tql.model.FieldContainsExpression;
-import org.talend.tql.model.FieldInExpression;
-import org.talend.tql.model.FieldIsEmptyExpression;
-import org.talend.tql.model.FieldIsInvalidExpression;
-import org.talend.tql.model.FieldIsValidExpression;
-import org.talend.tql.model.FieldMatchesRegex;
-import org.talend.tql.model.FieldReference;
-import org.talend.tql.model.LiteralValue;
-import org.talend.tql.model.NotExpression;
-import org.talend.tql.model.OrExpression;
-import org.talend.tql.model.TqlElement;
-import org.talend.tql.visitor.IASTVisitor;
+import static java.lang.Double.parseDouble;
+import static java.lang.String.valueOf;
+import static java.util.Collections.singleton;
+import static java.util.Optional.of;
+import static java.util.stream.Stream.concat;
+import static org.apache.commons.lang.StringUtils.equalsIgnoreCase;
 
 import java.lang.reflect.Method;
 import java.text.ParseException;
@@ -44,10 +25,6 @@
 import java.util.ArrayDeque;
 import java.util.ArrayList;
 import java.util.Arrays;
-<<<<<<< HEAD
-import java.util.Collections;
-=======
->>>>>>> ea1e1460
 import java.util.Deque;
 import java.util.HashSet;
 import java.util.LinkedList;
@@ -56,17 +33,9 @@
 import java.util.StringTokenizer;
 import java.util.function.Predicate;
 import java.util.regex.Pattern;
+import java.util.stream.Collectors;
 import java.util.stream.Stream;
 
-<<<<<<< HEAD
-import static java.lang.Double.parseDouble;
-import static java.lang.String.valueOf;
-import static java.util.Collections.singleton;
-import static java.util.Optional.of;
-import static java.util.stream.Stream.concat;
-import static org.apache.commons.lang.StringUtils.equalsIgnoreCase;
-import static org.talend.tql.bean.MethodAccessorFactory.build;
-=======
 import org.apache.commons.lang.ObjectUtils;
 import org.apache.commons.lang.StringUtils;
 import org.apache.commons.lang.WordUtils;
@@ -76,12 +45,11 @@
 import org.talend.daikon.pattern.word.WordPatternToRegex;
 import org.talend.tql.model.*;
 import org.talend.tql.visitor.IASTVisitor;
->>>>>>> ea1e1460
 
 /**
  * A {@link IASTVisitor} implementation that generates a {@link Predicate predicate} that allows matching on a
  * <code>T</code> instance.
- *
+ * 
  * @param <T> The bean class.
  */
 public class BeanPredicateVisitor<T> implements IASTVisitor<Predicate<T>> {
@@ -92,19 +60,19 @@
 
     private final Deque<String> literals = new ArrayDeque<>();
 
-    private final Deque<MethodAccessor[]> currentMethods = new ArrayDeque<>();
+    private final Deque<Method[]> currentMethods = new ArrayDeque<>();
 
     public BeanPredicateVisitor(Class<T> targetClass) {
         this.targetClass = targetClass;
     }
 
-    private static Stream<Object> invoke(Object o, MethodAccessor[] methods) {
+    private static Object invoke(Object o, Method[] methods) {
         try {
-            Set<Object> currentObject = Collections.singleton(o);
-            for (MethodAccessor method : methods) {
-                currentObject = method.getValues(currentObject);
-            }
-            return currentObject.stream();
+            Object currentObject = o;
+            for (Method method : methods) {
+                currentObject = method.invoke(currentObject);
+            }
+            return currentObject;
         } catch (Exception e) {
             throw new IllegalArgumentException("Unable to invoke methods on '" + o + "'.", e);
         }
@@ -113,7 +81,7 @@
     /**
      * Test a string value against a pattern returned during value analysis.
      *
-     * @param value   A string value. May be null.
+     * @param value A string value. May be null.
      * @param pattern A pattern as returned in value analysis.
      * @return <code>true</code> if value complies, <code>false</code> otherwise.
      */
@@ -129,10 +97,6 @@
         return of(predicate).map(Unchecked::new).orElseGet(() -> new Unchecked<>(o -> false));
     }
 
-    private static <T> Predicate<T> anyMatch(MethodAccessor[] getters, Predicate<T> predicate) {
-        return root -> invoke(root, getters).map(o -> (T) o).anyMatch(unchecked(predicate));
-    }
-
     @Override
     public Predicate<T> visit(TqlElement tqlElement) {
         throw new UnsupportedOperationException();
@@ -156,11 +120,11 @@
         return null;
     }
 
-    private MethodAccessor[] getMethods(FieldReference fieldReference) {
+    private Method[] getMethods(FieldReference fieldReference) {
         return getMethods(fieldReference.getPath());
     }
 
-    private MethodAccessor[] getMethods(String field) {
+    private Method[] getMethods(String field) {
         StringTokenizer tokenizer = new StringTokenizer(field, ".");
         List<String> methodNames = new ArrayList<>();
         while (tokenizer.hasMoreTokens()) {
@@ -168,12 +132,12 @@
         }
 
         Class currentClass = targetClass;
-        LinkedList<MethodAccessor> methods = new LinkedList<>();
+        LinkedList<Method> methods = new LinkedList<>();
         for (String methodName : methodNames) {
             if ("_class".equals(methodName)) {
                 try {
-                    methods.add(build(Class.class.getMethod("getClass")));
-                    methods.add(build(Class.class.getMethod("getName")));
+                    methods.add(Class.class.getMethod("getClass"));
+                    methods.add(Class.class.getMethod("getName"));
                 } catch (NoSuchMethodException e) {
                     throw new IllegalArgumentException("Unable to get methods for class' name.", e);
                 }
@@ -185,28 +149,12 @@
                 final int beforeFind = methods.size();
                 for (String getterCandidate : getterCandidates) {
                     try {
-                        methods.add(build(currentClass.getMethod(getterCandidate)));
+                        methods.add(currentClass.getMethod(getterCandidate));
                         break;
                     } catch (Exception e) {
                         LOGGER.debug("Can't find getter '{}'.", field, e);
                     }
                 }
-
-                // No method found, try using @JsonProperty
-                if (beforeFind == methods.size()) {
-                    LOGGER.debug("Unable to find method, try using @JsonProperty for '{}'.", methodName);
-                    final Method[] currentClassMethods = currentClass.getMethods();
-                    for (Method currentClassMethod : currentClassMethods) {
-                        final JsonProperty jsonProperty = currentClassMethod.getAnnotation(JsonProperty.class);
-                        if (jsonProperty != null && methodName.equals(jsonProperty.value())
-                                && !void.class.equals(currentClassMethod.getReturnType())) {
-                            LOGGER.debug("Found method '{}' using @JsonProperty.", currentClassMethod);
-                            methods.add(build(currentClassMethod));
-                        }
-                    }
-                }
-
-                // Check before continue
                 if (beforeFind == methods.size()) {
                     throw new UnsupportedOperationException("Can't find getter '" + field + "'.");
                 } else {
@@ -214,7 +162,7 @@
                 }
             }
         }
-        return methods.toArray(new MethodAccessor[0]);
+        return methods.toArray(new Method[0]);
     }
 
     @Override
@@ -268,8 +216,7 @@
         }
     }
 
-    private Predicate<T> getComparisonPredicate(MethodAccessor[] getters, ComparisonExpression comparisonExpression,
-            Object value) {
+    private Predicate<T> getComparisonPredicate(Method[] getters, ComparisonExpression comparisonExpression, Object value) {
         // Standard methods
         final ComparisonOperator operator = comparisonExpression.getOperator();
         switch (operator.getOperator()) {
@@ -290,34 +237,46 @@
         }
     }
 
-    private Predicate<T> neq(Object value, MethodAccessor[] accessors) {
-        return anyMatch(accessors, o -> !ObjectUtils.equals(o, value));
-    }
-
-    private Predicate<T> gt(Object value, MethodAccessor[] accessors) {
-        return anyMatch(accessors, o -> parseDouble(valueOf(o)) > parseDouble(valueOf(value)));
-    }
-
-    private Predicate<T> gte(Object value, MethodAccessor[] accessors) {
-        return anyMatch(accessors, o -> parseDouble(valueOf(o)) >= parseDouble(valueOf(value)));
-    }
-
-    private Predicate<T> lt(Object value, MethodAccessor[] accessors) {
-        return anyMatch(accessors, o -> parseDouble(valueOf(o)) < parseDouble(valueOf(value)));
-    }
-
-    private Predicate<T> lte(Object value, MethodAccessor[] accessors) {
-        return anyMatch(accessors, o -> parseDouble(valueOf(o)) <= parseDouble(valueOf(value)));
-    }
-
-    private Predicate<T> eq(Object value, MethodAccessor[] accessors) {
-        return anyMatch(accessors, o -> equalsIgnoreCase(valueOf(o), valueOf(value)));
+    private Predicate<T> neq(Object value, Method[] getters) {
+        return unchecked( //
+                o -> !ObjectUtils.equals(invoke(o, getters), value) //
+        );
+    }
+
+    private Predicate<T> gt(Object value, Method[] getters) {
+        return unchecked( //
+                o -> parseDouble(valueOf(invoke(o, getters))) > parseDouble(valueOf(value)) //
+        );
+    }
+
+    private Predicate<T> gte(Object value, Method[] getters) {
+        return unchecked( //
+                o -> parseDouble(valueOf(invoke(o, getters))) >= parseDouble(valueOf(value)) //
+        );
+    }
+
+    private Predicate<T> lt(Object value, Method[] getters) {
+        return unchecked( //
+                o -> parseDouble(valueOf(invoke(o, getters))) < parseDouble(valueOf(value)) //
+        );
+    }
+
+    private Predicate<T> lte(Object value, Method[] getters) {
+        return unchecked( //
+                o -> parseDouble(valueOf(invoke(o, getters))) <= parseDouble(valueOf(value)) //
+        );
+    }
+
+    private Predicate<T> eq(Object value, Method[] getters) {
+        return unchecked( //
+                o -> equalsIgnoreCase(valueOf(invoke(o, getters)), valueOf(value)) //
+        );
     }
 
     @Override
     public Predicate<T> visit(FieldInExpression fieldInExpression) {
         fieldInExpression.getField().accept(this);
-        final MethodAccessor[] methods = currentMethods.pop();
+        final Method[] methods = currentMethods.pop();
 
         final LiteralValue[] values = fieldInExpression.getValues();
         if (values.length > 0) {
@@ -335,7 +294,7 @@
     @Override
     public Predicate<T> visit(FieldIsEmptyExpression fieldIsEmptyExpression) {
         fieldIsEmptyExpression.getField().accept(this);
-        final MethodAccessor[] methods = currentMethods.pop();
+        final Method[] methods = currentMethods.pop();
         return unchecked(o -> StringUtils.isEmpty(valueOf(invoke(o, methods))));
     }
 
@@ -352,19 +311,19 @@
     @Override
     public Predicate<T> visit(FieldMatchesRegex fieldMatchesRegex) {
         fieldMatchesRegex.getField().accept(this);
-        final MethodAccessor[] methods = currentMethods.pop();
+        final Method[] methods = currentMethods.pop();
 
         final Pattern pattern = Pattern.compile(fieldMatchesRegex.getRegex());
-        return anyMatch(methods, o -> pattern.matcher(valueOf(o)).matches());
+        return unchecked(o -> pattern.matcher(valueOf(invoke(o, methods))).matches());
     }
 
     @Override
     public Predicate<T> visit(FieldCompliesPattern fieldCompliesPattern) {
         fieldCompliesPattern.getField().accept(this);
-        final MethodAccessor[] methods = currentMethods.pop();
+        final Method[] methods = currentMethods.pop();
 
         final String pattern = fieldCompliesPattern.getPattern();
-        return anyMatch(methods, o -> complies(valueOf(o), pattern));
+        return unchecked(o -> complies(valueOf(invoke(o, methods)), pattern));
     }
 
     @Override
@@ -379,7 +338,7 @@
     @Override
     public Predicate<T> visit(FieldBetweenExpression fieldBetweenExpression) {
         fieldBetweenExpression.getField().accept(this);
-        final MethodAccessor[] methods = currentMethods.pop();
+        final Method[] methods = currentMethods.pop();
 
         fieldBetweenExpression.getLeft().accept(this);
         fieldBetweenExpression.getRight().accept(this);
@@ -409,18 +368,14 @@
     @Override
     public Predicate<T> visit(FieldContainsExpression fieldContainsExpression) {
         fieldContainsExpression.getField().accept(this);
-        final MethodAccessor[] methods = currentMethods.pop();
-
-<<<<<<< HEAD
-        return anyMatch(methods, o -> StringUtils.containsIgnoreCase(valueOf(o), fieldContainsExpression.getValue()));
-=======
+        final Method[] methods = currentMethods.pop();
+
         return unchecked(o -> {
             String invokeResultString = valueOf(invoke(o, methods));
             String expressionValue = fieldContainsExpression.getValue();
             return fieldContainsExpression.isCaseSensitive() ? StringUtils.contains(invokeResultString, expressionValue)
                     : StringUtils.containsIgnoreCase(invokeResultString, expressionValue);
         });
->>>>>>> ea1e1460
     }
 
     @Override
@@ -431,17 +386,16 @@
         return null;
     }
 
-    private void visitClassMethods(Class targetClass, Set<Class> visitedClasses, MethodAccessor... previous) {
-        List<MethodAccessor> previousMethods = Arrays.asList(previous);
+    private void visitClassMethods(Class targetClass, Set<Class> visitedClasses, Method... previous) {
+        List<Method> previousMethods = Arrays.asList(previous);
         for (Method method : targetClass.getMethods()) {
             if (method.getName().startsWith("get") || method.getName().startsWith("is")) {
-                final MethodAccessor methodAccessor = build(method);
-                final MethodAccessor[] path = concat(previousMethods.stream(), Stream.of(methodAccessor))
-                        .toArray(MethodAccessor[]::new);
+                final Method[] path = concat(previousMethods.stream(), Stream.of(method)).collect(Collectors.toList())
+                        .toArray(new Method[0]);
                 currentMethods.push(path);
 
                 // Recursively get methods to nested classes (and prevent infinite recursions).
-                final Class<?> returnType = methodAccessor.getReturnType();
+                final Class<?> returnType = method.getReturnType();
                 if (!returnType.isPrimitive() && visitedClasses.add(returnType)) {
                     visitClassMethods(returnType, visitedClasses, path);
                 }
