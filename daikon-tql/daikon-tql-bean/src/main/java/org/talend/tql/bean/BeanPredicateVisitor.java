--- conflicted
+++ resolved
@@ -54,7 +54,6 @@
 import java.util.regex.Pattern;
 import java.util.stream.Stream;
 
-<<<<<<< HEAD
 import static java.lang.Double.parseDouble;
 import static java.lang.String.valueOf;
 import static java.util.Collections.singleton;
@@ -62,7 +61,6 @@
 import static java.util.stream.Stream.concat;
 import static org.apache.commons.lang.StringUtils.equalsIgnoreCase;
 import static org.talend.tql.bean.MethodAccessorFactory.build;
-=======
 import org.apache.commons.lang.ObjectUtils;
 import org.apache.commons.lang.StringUtils;
 import org.apache.commons.lang.WordUtils;
@@ -87,7 +85,6 @@
 import org.talend.tql.model.OrExpression;
 import org.talend.tql.model.TqlElement;
 import org.talend.tql.visitor.IASTVisitor;
->>>>>>> e0b8445b
 
 /**
  * A {@link IASTVisitor} implementation that generates a {@link Predicate predicate} that allows matching on a
@@ -448,17 +445,12 @@
     public Predicate<T> visit(FieldContainsExpression fieldContainsExpression) {
         fieldContainsExpression.getField().accept(this);
         final MethodAccessor[] methods = currentMethods.pop();
-
-<<<<<<< HEAD
-        return anyMatch(methods, o -> StringUtils.containsIgnoreCase(valueOf(o), fieldContainsExpression.getValue()));
-=======
         return unchecked(o -> {
             String invokeResultString = valueOf(invoke(o, methods));
             String expressionValue = fieldContainsExpression.getValue();
             return fieldContainsExpression.isCaseSensitive() ? StringUtils.contains(invokeResultString, expressionValue)
                     : StringUtils.containsIgnoreCase(invokeResultString, expressionValue);
         });
->>>>>>> e0b8445b
     }
 
     @Override
